--- conflicted
+++ resolved
@@ -124,15 +124,9 @@
     int master_id = get_master_server_id(test);
     test.expect(master_id == 4, "Server 4 should be the cluster master.");
     StringSet node0_states = test.get_server_status("server1");
-<<<<<<< HEAD
     bool states_n0_ok = (node0_states.find("Slave") != node0_states.end()
                          && node0_states.find("Relay Master") == node0_states.end());
-    test.assert(states_n0_ok, "Server 1 is not a slave when it should be.");
-=======
-    bool states_n0_ok = (node0_states.find("Slave") != node0_states.end() &&
-                         node0_states.find("Relay Master") == node0_states.end());
     test.expect(states_n0_ok, "Server 1 is not a slave when it should be.");
->>>>>>> 6279ab35
     if (states_n0_ok)
     {
         int ec;
