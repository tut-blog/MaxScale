#include <iostream>
#include "testconnections.h"
#include "maxadmin_operations.h"
#include "sql_t1.h"

#include "test_binlog_fnc.h"

int check_sha1(TestConnections* Test)
{
    if (Test->binlog_master_gtid || Test->binlog_slave_gtid)
    {
        Test->tprintf("GTID is in use, do not check sha1\n");
        return 0;
    }
    else
    {
        char sys[1024];
        char * x;
        int local_result = 0;
        int i;
        int exit_code;

        char *s_maxscale;
        char *s;

        Test->set_timeout(50);
        Test->tprintf("ls before FLUSH LOGS");
        Test->tprintf("Maxscale");
        Test->maxscales->ssh_node_f(0, true, "ls -la %s/mar-bin.0000*", Test->maxscales->maxscale_binlog_dir[0]);
        Test->tprintf("Master");
        Test->set_timeout(50);
        Test->maxscales->ssh_node(0, "ls -la /var/lib/mysql/mar-bin.0000*", false);

        Test->tprintf("FLUSH LOGS");
        Test->set_timeout(100);
        local_result += execute_query(Test->repl->nodes[0], (char *) "FLUSH LOGS");
        Test->tprintf("Logs flushed");
        Test->set_timeout(100);
        Test->repl->sync_slaves();
        Test->tprintf("ls after first FLUSH LOGS");
        Test->tprintf("Maxscale");
        Test->set_timeout(50);
        Test->maxscales->ssh_node_f(0, true, "ls -la %s/mar-bin.0000*", Test->maxscales->maxscale_binlog_dir[0]);

        Test->tprintf("Master");
        Test->set_timeout(50);
        Test->maxscales->ssh_node(0, "ls -la /var/lib/mysql/mar-bin.0000*", false);

        Test->set_timeout(100);
        Test->tprintf("FLUSH LOGS");
        local_result += execute_query(Test->repl->nodes[0], (char *) "FLUSH LOGS");
        Test->tprintf("Logs flushed");

        Test->set_timeout(50);
        Test->repl->sync_slaves();
        Test->set_timeout(50);
        Test->tprintf("ls before FLUSH LOGS");
        Test->tprintf("Maxscale");

        Test->maxscales->ssh_node_f(0, true,  "ls -la %s/mar-bin.0000*", Test->maxscales->maxscale_binlog_dir[0]);

        Test->tprintf("Master");
        Test->set_timeout(50);
        Test->maxscales->ssh_node(0, "ls -la /var/lib/mysql/mar-bin.0000*", false);


        for (i = 1; i < 3; i++)
        {
            Test->tprintf("FILE: 000000%d", i);
            Test->set_timeout(50);
            s_maxscale = Test->maxscales->ssh_node_output_f(0, true, &exit_code, "sha1sum %s/mar-bin.00000%d",
<<<<<<< HEAD
                                                            Test->maxscales->maxscale_binlog_dir[0], i);
=======
                         Test->maxscales->maxscale_binlog_dir, i);
>>>>>>> 4c5e18b4
            if (s_maxscale != NULL)
            {
                x = strchr(s_maxscale, ' ');
                if (x != NULL )
                {
                    x[0] = 0;
                }
                Test->tprintf("Binlog checksum from Maxscale %s", s_maxscale);
            }

            sprintf(sys, "sha1sum /var/lib/mysql/mar-bin.00000%d", i);
            Test->set_timeout(50);
            s = Test->repl->ssh_node_output(0, sys, true, &exit_code);
            if (s != NULL)
            {
                x = strchr(s, ' ');
                if (x != NULL )
                {
                    x[0] = 0;
                }
                Test->tprintf("Binlog checksum from master %s", s);
            }
            if (strcmp(s_maxscale, s) != 0)
            {
                Test->tprintf("Binlog from master checksum is not equal to binlog checksum from Maxscale node");
                local_result++;
            }
        }
        return local_result;
    }
}

int start_transaction(TestConnections* Test)
{
    int local_result = 0;
    Test->tprintf("Transaction test");
    Test->tprintf("Start transaction");
    execute_query(Test->repl->nodes[0], (char *) "DELETE FROM t1 WHERE fl=10;");
    local_result += execute_query(Test->repl->nodes[0], (char *) "START TRANSACTION");
    local_result += execute_query(Test->repl->nodes[0], (char *) "SET autocommit = 0");
    Test->tprintf("INSERT data");
    local_result += execute_query(Test->repl->nodes[0], (char *) "INSERT INTO t1 VALUES(111, 10)");
    Test->set_timeout(120);
    Test->repl->sync_slaves();

    return local_result;
}

void test_binlog(TestConnections* Test)
{
    int i;
    MYSQL* binlog;
    Test->repl->connect();

    Test->set_timeout(100);
    Test->try_query(Test->repl->nodes[0], (char *) "SET NAMES utf8mb4");
    Test->try_query(Test->repl->nodes[0], (char *) "set autocommit=1");
    Test->try_query(Test->repl->nodes[0], (char *) "select USER()");

    Test->set_timeout(100);
    create_t1(Test->repl->nodes[0]);
    Test->add_result(insert_into_t1(Test->repl->nodes[0], 4), "Data inserting to t1 failed");
    Test->stop_timeout();
    Test->tprintf("Waiting for replication to catch up");
    Row row = get_row(Test->repl->nodes[0], "SELECT @@gtid_current_pos");

    for (int i = 1; i < Test->repl->N; i++)
    {
        std::string query = "SELECT MASTER_GTID_WAIT('" + row[0] + "', 120)";
        get_row(Test->repl->nodes[i], query);
    }

    Test->repl->disconnect();
    Test->repl->connect();

    for (i = 0; i < Test->repl->N; i++)
    {
        Test->tprintf("Checking data from node %d (%s)", i, Test->repl->IP[i]);
        Test->set_timeout(100);
        Test->add_result(select_from_t1(Test->repl->nodes[i], 4), "Selecting from t1 failed");
        Test->stop_timeout();
    }

    Test->set_timeout(10);
    Test->tprintf("First transaction test (with ROLLBACK)");
    start_transaction(Test);

    Test->set_timeout(50);

    Test->tprintf("SELECT * FROM t1 WHERE fl=10, checking inserted values");
    Test->add_result(execute_query_check_one(Test->repl->nodes[0], (char *) "SELECT * FROM t1 WHERE fl=10",
                     "111"), "SELECT check failed");


    Test->tprintf("ROLLBACK");
    Test->try_query(Test->repl->nodes[0], (char *) "ROLLBACK");
    Test->tprintf("INSERT INTO t1 VALUES(112, 10)");
    Test->try_query(Test->repl->nodes[0], (char *) "INSERT INTO t1 VALUES(112, 10)");
    Test->try_query(Test->repl->nodes[0], (char *) "COMMIT");
    Test->set_timeout(120);
    Test->repl->sync_slaves();

    Test->set_timeout(20);
    Test->tprintf("SELECT * FROM t1 WHERE fl=10, checking inserted values");
    Test->add_result(execute_query_check_one(Test->repl->nodes[0], (char *) "SELECT * FROM t1 WHERE fl=10",
                     "112"), "SELECT check failed");

    Test->tprintf("SELECT * FROM t1 WHERE fl=10, checking inserted values from slave");
    Test->add_result(execute_query_check_one(Test->repl->nodes[2], (char *) "SELECT * FROM t1 WHERE fl=10",
                     "112"), "SELECT check failed");
    Test->tprintf("DELETE FROM t1 WHERE fl=10");
    Test->try_query(Test->repl->nodes[0], (char *) "DELETE FROM t1 WHERE fl=10");
    Test->tprintf("Checking t1");
    Test->add_result(select_from_t1(Test->repl->nodes[0], 4), "SELECT from t1 failed");

    Test->tprintf("Second transaction test (with COMMIT)");
    start_transaction(Test);

    Test->tprintf("COMMIT");
    Test->try_query(Test->repl->nodes[0], (char *) "COMMIT");

    Test->tprintf("SELECT, checking inserted values");
    Test->add_result(execute_query_check_one(Test->repl->nodes[0], (char *) "SELECT * FROM t1 WHERE fl=10",
                     "111"), "SELECT check failed");

    Test->tprintf("SELECT, checking inserted values from slave");
    Test->add_result(execute_query_check_one(Test->repl->nodes[2], (char *) "SELECT * FROM t1 WHERE fl=10",
                     "111"), "SELECT check failed");
    Test->tprintf("DELETE FROM t1 WHERE fl=10");
    Test->try_query(Test->repl->nodes[0], (char *) "DELETE FROM t1 WHERE fl=10");

    Test->stop_timeout();

    Test->set_timeout(50);
    Test->add_result(check_sha1(Test), "sha1 check failed");
    Test->repl->close_connections();

    Test->stop_timeout();

    // test SLAVE STOP/START
    Test->tprintf("test SLAVE STOP/START");
    Test->set_timeout(100);
    Test->repl->connect();

    Test->tprintf("Dropping and re-creating t1");
    Test->try_query(Test->repl->nodes[0], (char *) "DROP TABLE IF EXISTS t1");
    create_t1(Test->repl->nodes[0]);

    Test->tprintf("Connecting to MaxScale binlog router");
    binlog = open_conn(Test->maxscales->binlog_port[0], Test->maxscales->IP[0], Test->repl->user_name,
                       Test->repl->password,
                       Test->ssl);

    Test->tprintf("STOP SLAVE against Maxscale binlog");
    execute_query(binlog, (char *) "STOP SLAVE");

    Test->tprintf("FLUSH LOGS on master");
    execute_query(Test->repl->nodes[0], (char *) "FLUSH LOGS");
    execute_query(Test->repl->nodes[0], (char *) "FLUSH LOGS");
    execute_query(Test->repl->nodes[0], (char *) "FLUSH LOGS");
    execute_query(Test->repl->nodes[0], (char *) "FLUSH LOGS");

    Test->add_result(insert_into_t1(Test->repl->nodes[0], 4), "INSERT into t1 failed");

    Test->tprintf("START SLAVE against Maxscale binlog");
    Test->try_query(binlog, (char *) "START SLAVE");

    Test->set_timeout(120);
    Test->repl->sync_slaves();

    for (i = 0; i < Test->repl->N; i++)
    {
        Test->set_timeout(50);
        Test->tprintf("Checking data from node %d (%s)", i, Test->repl->IP[i]);
        Test->add_result(select_from_t1(Test->repl->nodes[i], 4), "SELECT from t1 failed");
    }

    Test->set_timeout(100);
    Test->add_result(check_sha1(Test), "sha1 check failed");
    Test->repl->close_connections();
    Test->stop_timeout();
}<|MERGE_RESOLUTION|>--- conflicted
+++ resolved
@@ -69,11 +69,7 @@
             Test->tprintf("FILE: 000000%d", i);
             Test->set_timeout(50);
             s_maxscale = Test->maxscales->ssh_node_output_f(0, true, &exit_code, "sha1sum %s/mar-bin.00000%d",
-<<<<<<< HEAD
                                                             Test->maxscales->maxscale_binlog_dir[0], i);
-=======
-                         Test->maxscales->maxscale_binlog_dir, i);
->>>>>>> 4c5e18b4
             if (s_maxscale != NULL)
             {
                 x = strchr(s_maxscale, ' ');
