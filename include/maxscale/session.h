#pragma once
/*
 * Copyright (c) 2016 MariaDB Corporation Ab
 *
 * Use of this software is governed by the Business Source License included
 * in the LICENSE.TXT file and at www.mariadb.com/bsl11.
 *
 * Change Date: 2020-01-01
 *
 * On the date above, in accordance with the Business Source License, use
 * of this software will be governed by version 2 or later of the General
 * Public License.
 */

/**
 * @file include/maxscale/session.h - The public session interface
 */

#include <maxscale/cdefs.h>

#include <time.h>

#include <maxscale/atomic.h>
#include <maxscale/buffer.h>
#include <maxscale/log_manager.h>
#include <maxscale/resultset.h>
#include <maxscale/spinlock.h>
#include <maxscale/jansson.h>

MXS_BEGIN_DECLS

struct dcb;
struct service;
struct mxs_filter_def;
struct mxs_filter;
struct mxs_filter_session;
struct mxs_router_session;
struct server;

typedef enum
{
    SESSION_STATE_ALLOC,            /*< for all sessions */
    SESSION_STATE_READY,            /*< for router session */
    SESSION_STATE_ROUTER_READY,     /*< for router session */
    SESSION_STATE_STOPPING,         /*< session and router are being closed */
    SESSION_STATE_LISTENER,         /*< for listener session */
    SESSION_STATE_LISTENER_STOPPED, /*< for listener session */
    SESSION_STATE_TO_BE_FREED,      /*< ready to be freed as soon as there are no references */
    SESSION_STATE_FREE,             /*< for all sessions */
    SESSION_STATE_DUMMY             /*< dummy session for consistency */
} mxs_session_state_t;

typedef enum
{
    SESSION_TRX_INACTIVE_BIT   = 0x01, /* 0b00001 */
    SESSION_TRX_ACTIVE_BIT     = 0x02, /* 0b00010 */
    SESSION_TRX_READ_ONLY_BIT  = 0x04, /* 0b00100 */
    SESSION_TRX_READ_WRITE_BIT = 0x08, /* 0b01000 */
    SESSION_TRX_ENDING_BIT     = 0x10, /* 0b10000*/
} session_trx_state_bit_t;

typedef enum
{
    /*< There is no on-going transaction. */
    SESSION_TRX_INACTIVE          = SESSION_TRX_INACTIVE_BIT,
    /*< A transaction is active. */
    SESSION_TRX_ACTIVE            = SESSION_TRX_ACTIVE_BIT,
    /*< An explicit READ ONLY transaction is active. */
    SESSION_TRX_READ_ONLY         = (SESSION_TRX_ACTIVE_BIT | SESSION_TRX_READ_ONLY_BIT),
    /*< An explicit READ WRITE transaction is active. */
    SESSION_TRX_READ_WRITE        = (SESSION_TRX_ACTIVE_BIT | SESSION_TRX_READ_WRITE_BIT),
    /*< An explicit READ ONLY transaction is ending. */
    SESSION_TRX_READ_ONLY_ENDING  = (SESSION_TRX_ENDING_BIT | SESSION_TRX_READ_ONLY),
    /*< An explicit READ WRITE transaction is ending. */
    SESSION_TRX_READ_WRITE_ENDING = (SESSION_TRX_ENDING_BIT | SESSION_TRX_READ_WRITE),
} mxs_session_trx_state_t;

/**
 * The session statistics structure
 */
typedef struct
{
    time_t          connect;        /**< Time when the session was started */
} MXS_SESSION_STATS;

/**
 * Structure used to track the filter instances and sessions of the filters
 * that are in use within a session.
 */
typedef struct
{
    struct mxs_filter_def *filter;
    struct mxs_filter *instance;
    struct mxs_filter_session *session;
} SESSION_FILTER;

/**
 * The downstream element in the filter chain. This may refer to
 * another filter or to a router.
 */
struct mxs_filter;
struct mxs_filter_session;

typedef struct mxs_downstream
{
    struct mxs_filter *instance;
    struct mxs_filter_session *session;
    int32_t (*routeQuery)(struct mxs_filter *instance, struct mxs_filter_session *session, GWBUF *request);
} MXS_DOWNSTREAM;

/**
 * The upstream element in the filter chain. This may refer to
 * another filter or to the protocol implementation.
 */
typedef struct mxs_upstream
{
    struct mxs_filter *instance;
    struct mxs_filter_session *session;
    int32_t (*clientReply)(struct mxs_filter *instance, struct mxs_filter_session *session, GWBUF *response);
    int32_t (*error)(void *instance, void *session, void *);
} MXS_UPSTREAM;

/**
 * The session status block
 *
 * A session status block is created for each user (client) connection
 * to the database, it links the descriptors, routing implementation
 * and originating service together for the client session.
 *
 * Note that the first few fields (up to and including "entry_is_ready") must
 * precisely match the LIST_ENTRY structure defined in the list manager.
 */
typedef struct session
{
    skygw_chk_t             ses_chk_top;
    mxs_session_state_t     state;            /*< Current descriptor state */
    uint64_t                ses_id;           /*< Unique session identifier */
    struct dcb              *client_dcb;      /*< The client connection */
    struct mxs_router_session *router_session;  /*< The router instance data */
    MXS_SESSION_STATS       stats;            /*< Session statistics */
    struct service          *service;         /*< The service this session is using */
    int                     n_filters;        /*< Number of filter sessions */
    SESSION_FILTER          *filters;         /*< The filters in use within this session */
    MXS_DOWNSTREAM          head;             /*< Head of the filter chain */
    MXS_UPSTREAM            tail;             /*< The tail of the filter chain */
    int                     refcount;         /*< Reference count on the session */
    mxs_session_trx_state_t trx_state;        /*< The current transaction state. */
    bool                    autocommit;       /*< Whether autocommit is on. */
    intptr_t                client_protocol_data; /*< Owned and managed by the client protocol. */
    struct
    {
        GWBUF *buffer; /**< Buffer containing the statement */
        const struct server *target; /**< Where the statement was sent */
    } stmt;  /**< Current statement being executed */
    bool qualifies_for_pooling; /**< Whether this session qualifies for the connection pool */
    skygw_chk_t     ses_chk_tail;
} MXS_SESSION;

/**
 * A convenience macro that can be used by the protocol modules to route
 * the incoming data to the first element in the pipeline of filters and
 * routers.
 */
#define MXS_SESSION_ROUTE_QUERY(sess, buf)                          \
    ((sess)->head.routeQuery)((sess)->head.instance,            \
                              (sess)->head.session, (buf))
/**
 * A convenience macro that can be used by the router modules to route
 * the replies to the first element in the pipeline of filters and
 * the protocol.
 */
#define MXS_SESSION_ROUTE_REPLY(sess, buf)                          \
    ((sess)->tail.clientReply)((sess)->tail.instance,           \
                               (sess)->tail.session, (buf))

/**
 * Allocate a new session for a new client of the specified service.
 *
 * Create the link to the router session by calling the newSession
 * entry point of the router using the router instance of the
 * service this session is part of.
 *
 * @param service       The service this connection was established by
 * @param client_dcb    The client side DCB
 * @return              The newly created session or NULL if an error occurred
 */
MXS_SESSION *session_alloc(struct service *, struct dcb *);

/**
 * A version of session_alloc() which takes the session id number as parameter.
 * The id should have been generated with session_get_next_id().
 *
 * @param service       The service this connection was established by
 * @param client_dcb    The client side DCB
 * @param id            Id for the new session.
 * @return              The newly created session or NULL if an error occurred
 */
MXS_SESSION *session_alloc_with_id(struct service *, struct dcb *, uint64_t);

MXS_SESSION *session_set_dummy(struct dcb *);

const char *session_get_remote(const MXS_SESSION *);
const char *session_get_user(const MXS_SESSION *);

/**
 * Convert transaction state to string representation.
 *
 * @param state A transaction state.
 * @return String representation of the state.
 */
const char* session_trx_state_to_string(mxs_session_trx_state_t state);

/**
 * Get the transaction state of the session.
 *
 * Note that this tells only the state of @e explicitly started transactions.
 * That is, if @e autocommit is OFF, which means that there is always an
 * active transaction that is ended with an explicit COMMIT or ROLLBACK,
 * at which point a new transaction is started, this function will still
 * return SESSION_TRX_INACTIVE, unless a transaction has explicitly been
 * started with START TRANSACTION.
 *
 * Likewise, if @e autocommit is ON, which means that every statement is
 * executed in a transaction of its own, this will return false, unless a
 * transaction has explicitly been started with START TRANSACTION.
 *
 * @note The return value is valid only if either a router or a filter
 *       has declared that it needs RCAP_TYPE_TRANSACTION_TRACKING.
 *
 * @param ses The MXS_SESSION object.
 * @return The transaction state.
 */
mxs_session_trx_state_t session_get_trx_state(const MXS_SESSION* ses);

/**
 * Set the transaction state of the session.
 *
 * NOTE: Only the protocol object may call this.
 *
 * @param ses       The MXS_SESSION object.
 * @param new_state The new transaction state.
 *
 * @return The previous transaction state.
 */
mxs_session_trx_state_t session_set_trx_state(MXS_SESSION* ses, mxs_session_trx_state_t new_state);

/**
 * Tells whether an explicit READ ONLY transaction is active.
 *
 * @see session_get_trx_state
 *
 * @note The return value is valid only if either a router or a filter
 *       has declared that it needs RCAP_TYPE_TRANSACTION_TRACKING.
 *
 * @return True if an explicit READ ONLY transaction is active,
 *         false otherwise.
 */
static inline bool session_trx_is_read_only(const MXS_SESSION* ses)
{
    return ses->trx_state == SESSION_TRX_READ_ONLY || ses->trx_state == SESSION_TRX_READ_ONLY_ENDING;
}

/**
 * Tells whether an explicit READ WRITE transaction is active.
 *
 * @see session_get_trx_state
 *
 * @note The return value is valid only if either a router or a filter
 *       has declared that it needs RCAP_TYPE_TRANSACTION_TRACKING.
 *
 * @return True if an explicit READ WRITE  transaction is active,
 *         false otherwise.
 */
static inline bool session_trx_is_read_write(const MXS_SESSION* ses)
{
    return ses->trx_state == SESSION_TRX_READ_WRITE || ses->trx_state == SESSION_TRX_READ_WRITE_ENDING;
}

/**
 * Tells whether a transaction is ending.
 *
 * @see session_get_trx_state
 *
 * @note The return value is valid only if either a router or a filter
 *       has declared that it needs RCAP_TYPE_TRANSACTION_TRACKING.
 *
 * @return True if a transaction that was active is ending either via COMMIT or ROLLBACK.
 */
static inline bool session_trx_is_ending(const MXS_SESSION* ses)
{
    return ses->trx_state & SESSION_TRX_ENDING_BIT;
}

/**
 * Tells whether autocommit is ON or not.
 *
 * Note that the returned value effectively only tells the last value
 * of the statement "set autocommit=...".
 *
 * That is, if the statement "set autocommit=1" has been executed, then
 * even if a transaction has been started, which implicitly will cause
 * autocommit to be set to 0 for the duration of the transaction, this
 * function will still return true.
 *
 * Note also that by default autocommit is ON.
 *
 * @see session_get_trx_state
 *
 * @return True if autocommit has been set ON, false otherwise.
 */
static inline bool session_is_autocommit(const MXS_SESSION* ses)
{
    return ses->autocommit;
}

/**
 * Tells whether a transaction is active.
 *
 * @see session_get_trx_state
 *
 * @note The return value is valid only if either a router or a filter
 *       has declared that it needs RCAP_TYPE_TRANSACTION_TRACKING.
 *
 * @return True if a transaction is active, false otherwise.
 */
static inline bool session_trx_is_active(const MXS_SESSION* ses)
{
    return !session_is_autocommit(ses) || (ses->trx_state & SESSION_TRX_ACTIVE_BIT);
}

/**
 * Sets the autocommit state of the session.
 *
 * NOTE: Only the protocol object may call this.
 *
 * @param enable True if autocommit is enabled, false otherwise.
 * @return The previous state.
 */
static inline bool session_set_autocommit(MXS_SESSION* ses, bool autocommit)
{
    bool prev_autocommit = ses->autocommit;
    ses->autocommit = autocommit;
    return prev_autocommit;
}

/**
 * @brief Get a session reference by ID
 *
 * This creates an additional reference to a session whose unique ID matches @c id.
 *
 * @param id Unique session ID
 * @return Reference to a MXS_SESSION or NULL if the session was not found
 *
 * @note The caller must free the session reference by calling session_put_ref
 */
MXS_SESSION* session_get_by_id(uint64_t id);

/**
 * Get the next available unique (assuming no overflow) session id number.
 *
 * @return An unused session id.
 */
uint64_t session_get_next_id();

/**
 * @brief Close a session
 *
 * Calling this function will start the session shutdown process. The shutdown
 * closes all related backend DCBs by calling the closeSession entry point
 * of the router session.
 *
 * @param session The session to close
 */
void session_close(MXS_SESSION *session);

/**
 * @brief Release a session reference
 *
 * This function is public only because the tee-filter uses it.
 *
 * @param session Session reference to release
 */
void session_put_ref(MXS_SESSION *session);

/**
 * @brief Store the current statement into session
 *
 * This creates an additional reference to the buffer. If an old statement is stored,
 * it will be replaced with a clone of @c buf.
 *
 * @param session Session where statement is stored
 * @param buf Buffer containing the current statement
 * @param server Server where the statement is being executed
 * @return True if statement was successfully stored, false if the cloning of @c buf failed.
 */
bool session_store_stmt(MXS_SESSION *session, GWBUF *buf, const struct server *server);

/**
 * @brief Fetch stored statement
 *
 * The value returned by this call must be freed by the caller with gwbuf_free().
 *
 * @param session Session with a stored statement
 * @param buffer Pointer where the buffer is stored
 * @param target Pointer where target server is stored
 * @return True if a statement was stored
 */
bool session_take_stmt(MXS_SESSION *session, GWBUF **buffer, const struct server **target);

/**
 * Clear the stored statement
 *
 * @param session Session to clear
 */
void session_clear_stmt(MXS_SESSION *session);

/**
<<<<<<< HEAD
 * Try to kill a specific session. This function only sends messages to
 * worker threads without waiting for the result.
 *
 * @param issuer The session where the command originates.
 * @param target_id Target session id.
 */
void session_broadcast_kill_command(MXS_SESSION* issuer, uint64_t target_id);

/**
 * @brief Convert a session to JSON
 *
 * @param session Session to convert
 * @param host    Hostname of this server
 *
 * @return New JSON object or NULL on error
 */
json_t* session_to_json(const MXS_SESSION *session, const char* host);

/**
 * @brief Convert all sessions to JSON
 *
 * @param host Hostname of this server
 *
 * @return A JSON array with all sessions
 */
json_t* session_list_to_json(const char* host);
=======
 * Qualify the session for connection pooling
 *
 * @param session Session to qualify
 */
void session_qualify_for_pool(MXS_SESSION* session);

/**
 * Check if the session qualifies for connection pooling
 *
 * @param session
 */
bool session_valid_for_pool(const MXS_SESSION* session);
>>>>>>> 2a4bfc31

/**
 * @brief Return the session of the dcb currently being processed
 *        by the calling thread.
 *
 * @return A session, or NULL if the calling thread is not currently handling
 *         a dcb or if the calling thread is not a polling/worker thread.
 **/
MXS_SESSION* session_get_current();

/**
 * @brief Return the id of the session of the dcb currently being processed
 *        by the calling thread.
 *
 * @return The id of the current session or 0 if there is no current session.
 **/
uint64_t session_get_current_id();

MXS_END_DECLS<|MERGE_RESOLUTION|>--- conflicted
+++ resolved
@@ -415,7 +415,6 @@
 void session_clear_stmt(MXS_SESSION *session);
 
 /**
-<<<<<<< HEAD
  * Try to kill a specific session. This function only sends messages to
  * worker threads without waiting for the result.
  *
@@ -442,7 +441,8 @@
  * @return A JSON array with all sessions
  */
 json_t* session_list_to_json(const char* host);
-=======
+
+/**
  * Qualify the session for connection pooling
  *
  * @param session Session to qualify
@@ -455,7 +455,6 @@
  * @param session
  */
 bool session_valid_for_pool(const MXS_SESSION* session);
->>>>>>> 2a4bfc31
 
 /**
  * @brief Return the session of the dcb currently being processed
